--- conflicted
+++ resolved
@@ -30,17 +30,6 @@
 
 [tool.poetry.group.lint.dependencies]
 codespell = ">=2.2.2"
-<<<<<<< HEAD
-
-[tool.poetry.group.integration]
-optional = true
-
-[tool.poetry.group.integration.dependencies]
-pytest = ">=7.2"
-juju = "^3.1.6"
-coverage = {extras = ["toml"], version = ">7.0"}
-pytest-operator = ">0.20"
-=======
 pyright = ">=1.1.385"
 
 [tool.pyright]
@@ -50,4 +39,12 @@
 pythonPlatform = "All"
 typeCheckingMode = "basic"
 reportMissingModuleSource = true
->>>>>>> c590b60c
+
+[tool.poetry.group.integration]
+optional = true
+
+[tool.poetry.group.integration.dependencies]
+pytest = ">=7.2"
+juju = "^3.1.6"
+coverage = {extras = ["toml"], version = ">7.0"}
+pytest-operator = ">0.20"