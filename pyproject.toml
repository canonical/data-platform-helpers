--- conflicted
+++ resolved
@@ -6,12 +6,6 @@
 readme = "README.md"
 
 [tool.poetry.dependencies]
-<<<<<<< HEAD
-pytest_operator= "*"
-python = "*"
-ops = "*"
-tenacity = "*"
-=======
 python = "^3.10"
 ops = "^2.15.0"
 pytest_operator = { version = "0.36.0", optional = true }
@@ -20,7 +14,6 @@
 tests = ["pytest_operator"]
 
 all = ["pytest_operator"]
->>>>>>> 18db6a10
 
 [build-system]
 requires = ["poetry-core"]
